--- conflicted
+++ resolved
@@ -17,24 +17,16 @@
         bot1Pos: Position, bot1SoundPos: Position,
         bot2Pos: Position, bot2SoundPos: Position,
         viewDistance: number
-<<<<<<< HEAD
     ): { x: number; y: number; z: number; error: number } | null {
-=======
-    ): { x: number; y: number; z: number; error: number, angle: number } | null {
         // Create lines from each bot to its raw sound position
->>>>>>> 780602ad
         const line1 = this.calculateLine(bot1Pos, bot1SoundPos);
         const line2 = this.calculateLine(bot2Pos, bot2SoundPos);
         const intersection = this.findIntersection(line1, line2);
         if (!intersection) return null;
         const angle = this.getAngleBetweenLines(line1.direction, line2.direction);
         const error = angle < 0.0001 ? Infinity : 1 / Math.sin(angle);
-<<<<<<< HEAD
+
         return { ...intersection, error };
-=======
-
-        return { ...intersection, error, angle: angle * (180 / Math.PI) };
->>>>>>> 780602ad
     }
 
     static calculateFinalIntersection(
