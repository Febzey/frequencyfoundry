--- conflicted
+++ resolved
@@ -10,10 +10,7 @@
 ];
 
 class Listener extends EventEmitter {
-  public bot: Bot;
-  private email: string;
 
-<<<<<<< HEAD
     private bot: Bot;
     private email: string;
     
@@ -25,63 +22,15 @@
         this.bot.on("kicked", this.onKick);
         this.bot.on("end", this.onEnd);
         this.bot.on("spawn", async () => { 
-            // this.bot.chat("/kill")
-            // this.bot.chat("/suicide")
+            this.bot.chat("/kill")
+            this.bot.chat("/suicide")
         });
         this.bot._client.on("packet", this.onClientPacket);
         this.bot.on("login", () => {
             console.log(`${this.bot.username} has logged in.`)
         });
     }
-=======
-  constructor(email: string) {
-    super();
-    this.email = email;
-    this.bot = this.start();
-    this.bot.on("error", this.onError);
-    this.bot.on("kicked", this.onKick);
-    this.bot.on("end", this.onEnd);
-    this.bot.on("spawn", async () => {
-      //   this.bot.chat("/kill");
-      //   this.bot.chat("/suicide");
->>>>>>> 780602ad
 
-      const radius = 20_000_000;
-      const randX = Math.floor(Math.random() * radius);
-      const randZ = Math.floor(Math.random() * radius);
-      const x = Math.random() > 0.5 ? -randX : randX
-      const z = Math.random() > 0.5 ? -randZ : randZ
-      this.bot.chat("/gamemode creative");
-      await this.bot.waitForTicks(5);
-      // this.bot.chat(`/tp ${this.bot.username} ${x}.0 ~ ${z}.0`);
-    });
-    this.bot._client.on("packet", this.onClientPacket);
-    this.bot.on("login", () => {
-      console.log(`${this.bot.username} has logged in.`);
-    });
-  }
-
-<<<<<<< HEAD
-    public start(): Bot {
-        this.bot = createBot({
-            host: process.env.host,
-            port: Number(process.env.port),
-            username: this.email,
-<<<<<<< HEAD
-           // auth: "microsoft",
-=======
-            // auth: "microsoft",
->>>>>>> ccedeeebc7fe82cdba45f4d1ebc35e60c77acebf
-            version: process.env.version,
-            viewDistance: "far",
-            respawn: true
-        });
-        this.bot.on("soundEffectHeard", (soundName, position) => {
-            console.log(position, soundName);
-        });
-        return this.bot;
-    }
-=======
   // // Helper: projects raw sound vector from bot's center to the effective render edge.
   // private getCandidatePoint(raw: { x: number; y: number; z: number }): { x: number; y: number; z: number } {
   //     const botPos = this.bot.entity.position;
@@ -99,23 +48,22 @@
   //         z: Math.floor(centerZ + effectiveDistance * Math.sin(angle))
   //     };
   // }
->>>>>>> 780602ad
 
-  public start(): Bot {
-    this.bot = createBot({
-      host: process.env.host,
-      port: Number(process.env.port),
-      username: this.email,
-      // auth: "microsoft",
-      version: process.env.version,
-      viewDistance: "far",
-      respawn: process.env.respawn === "true",
-    });
-    this.bot.on("soundEffectHeard", (soundName, position) => {
-      console.log(position, soundName);
-    });
-    return this.bot;
-  }
+    public start(): Bot {
+        this.bot = createBot({
+            host: process.env.host,
+            port: Number(process.env.port),
+            username: this.email,
+            // auth: "microsoft",
+            version: process.env.version,
+            viewDistance: 8,
+            respawn: false
+        });
+        this.bot.on("soundEffectHeard", (soundName, position) => {
+            console.log(position, soundName);
+        });
+        return this.bot;
+    }
 
   private onClientPacket = (data: any, meta: any) => {
     // if (meta.name === "sound_effect") {
